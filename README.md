# NCBI Genome Downloading Scripts

[![Build Status](https://github.drone.secondarymetabolites.org/api/badges/kblin/ncbi-genome-download/status.svg)](https://github.drone.secondarymetabolites.org/kblin/ncbi-genome-download)
[![Code Health](https://landscape.io/github/kblin/ncbi-genome-download/master/landscape.svg?style=flat)](https://landscape.io/github/kblin/ncbi-genome-download/master)
[![PyPI release](https://img.shields.io/pypi/v/ncbi-genome-download.svg)](https://pypi.python.org/pypi/ncbi-genome-download/)

Some script to download bacterial and fungal genomes from NCBI after they
restructured their FTP a while ago.

Idea shamelessly stolen from [Mick Watson's Kraken downloader
scripts](http://www.opiniomics.org/building-a-kraken-database-with-new-ftp-structure-and-no-gi-numbers/)
that can also be found in [Mick's GitHub
repo](https://github.com/mw55309/Kraken_db_install_scripts). However, Mick's
scripts are ~~written in Perl~~ specific to actually building a Kraken database
(as advertised).

So this is a set of scripts that focuses on the actual genome downloading.

## Installation

```
pip install ncbi-genome-download
```

Alternatively, clone this repository from GitHub, then run (in a python virtual environment)
```
pip install .
```
If this fails on older versions of Python, try updating your `pip` tool first:
```
pip install --upgrade pip
```
and then rerun the `ncbi-genome-download` install.

`ncbi-genome-download` is only developed and tested on Python releases still under active
support by the Python project. At the moment, this means versions 2.7, 3.4, 3.5 and 3.6.
Specifically, no attempt at testing under Python versions older than 2.7 or 3.4 is being made.

If your system is stuck on an older version of Python, consider using a tool like
[Homebrew](http://brew.sh) or [Linuxbrew](http://linuxbrew.sh) to obtain a more up-to-date
version.


## Usage

To download all bacterial RefSeq genomes in GenBank format from NCBI, run the following:
```
ncbi-genome-download bacteria
```

Downloading multiple groups is also possible:
```
ncbi-genome-download bacteria,viral
```

If you're on a reasonably fast connection, you might want to try running multiple downloads in parallel:
```
ncbi-genome-download bacteria --parallel 4
```


To download all fungal GenBank genomes from NCBI in GenBank format, run:
```
ncbi-genome-download --section genbank fungi
```

To download all viral RefSeq genomes in FASTA format, run:
```
ncbi-genome-download --format fasta viral
```

It is possible to download multiple formats by supplying a list of formats or simply download all formats:
```
ncbi-genome-download --format fasta,assembly-report viral
ncbi-genome-download --format all viral
```

To download only completed bacterial RefSeq genomes in GenBank format, run:
```
ncbi-genome-download --assembly-level complete bacteria
```

It is possible to download multiple assembly levels at once by supplying a list:
```
ncbi-genome-download --assembly-level complete,chromosome bacteria
```

To download only bacterial reference genomes from RefSeq in GenBank format, run:
```
ncbi-genome-download --refseq-category reference bacteria
```

To download bacterial RefSeq genomes of the genus _Streptomyces_, run:
```
ncbi-genome-download --genus Streptomyces bacteria
```
**Note**: This is a simple string match on the organism name provided by NCBI only.

You can also use this with a slight trick to download genomes of a certain species as well:
```
ncbi-genome-download --genus "Streptomyces coelicolor" bacteria
```
**Note**: The quotes are important. Again, this is a simple string match on the organism
name provided by the NCBI.

Multiple genera is also possible:
```
ncbi-genome-download --genus "Streptomyces coelicolor,Escherichia coli" bacteria
```

You can also put genus names into a file, one organism per line, e.g.:
```
Streptomyces
Amycolatopsis
```

Then, pass the path to that file (e.g. `my_genera.txt`) to the `--genus` option, like so:
```
ncbi-genome-download --genus my_genera.txt bacteria
```
**Note**: The above command will download all _Streptomyces_ and _Amycolatopsis_ genomes from RefSeq.

To download bacterial RefSeq genomes based on their NCBI species taxonomy ID, run:
```
ncbi-genome-download --species-taxid 562 bacteria
```
**Note**: The above command will download all RefSeq genomes belonging to _Escherichia coli_.

To download a specific bacterial RefSeq genomes based on its NCBI taxonomy ID, run:
```
ncbi-genome-download --taxid 511145 bacteria
```
**Note**: The above command will download the RefSeq genome belonging to _Escherichia coli str. K-12 substr. MG1655_.

It is also possible to download multiple species taxids or taxids by supplying the numbers in a comma-separated list:
```
ncbi-genome-download --taxid 9606,9685 --assembly-level chromosome vertebrate_mammalian
```
**Note**: The above command will download the reference genomes for cat and human.

In addition, you can put multiple species taxids or taxids into a file, one per line
and pass that filename to the `--species-taxid` or `--taxid` parameters, respectively.

Assuming you had a file `my_taxids.txt` with the following contents:
```
9606
9685
```
You could download the reference genomes for cat and human like this:
```
ncbi-genome-download --taxid my_taxids.txt --assembly-level chromosome vertebrate_mammalian
```

It is possible to also create a human-readable directory structure in parallel to mirroring
the layout used by NCBI:
```
ncbi-genome-download --human-readable bacteria
```
This will use links to point to the appropriate files in the NCBI directory structure,
so it saves file space. Note that links are not supported on some Windows file systems and some
older versions of Windows.

It is also possible to re-run a previous download with the `--human-readable` option.
In this case, `ncbi-genome-download` will not download any new genome files, and just create
human-readable directory structure. Note that if any files have been changed on the NCBI side,
a file download will be triggered.

There is a "dry-run" option to show which accessions would be downloaded, given your filters:
```
ncbi-genome-download --dry-run bacteria
```

By default, ncbi-genome-download caches the assembly summary files for the respective taxonomic
groups for one day. You can skip using the cache file by using the `--no-cache` option.
The output of `--help` also shows the cache directory, should you want to remove any of the cached
files.

To get an overview of all options, run
```
ncbi-genome-download --help
```

### As a method
You can also use it as a method call. Pass the pythonised keyword arguments (`_` instead of `-`)
 as described above or in the `--help`:
```
import ncbi_genome_download as ngd
ngd.download()
```
**Note**: To specify a taxonomic group, like *bacteria*, use the `group` keyword.


### Contributed Scripts: `gimme_taxa.py`
This script lets you find out what TaxIDs to pass to `ngd`, and will write a simple one-item-per-line
file to pass in to it. It utilises the `ete3` toolkit, so refer to their site to install the dependency
if it's not already satisfied.

You can query the database using a particular TaxID, or a scientific name. The primary function of the
<<<<<<< HEAD
script is to return all the child taxa of the specified parent taxa. If specified with `-v` verbose
flags however, the script will also print out some information about the lineages etc.
=======
script is to return all the child taxa of the specified parent taxa. The script has various options
for what information is written in the output. 
>>>>>>> 4c6c32d4

A basic invocation may look like:

```
<<<<<<< HEAD
# Fetch all descendent taxa for Escherichia:
python gimme_taxa.py -v -o ~/mytaxafile.txt -t 561

alternatively

python gimme_taxa.py -v -o ~/mytaxafile.txt -n Escherichia
```

On first use, a small sqlite database will be created in your home directory. In future this can be
updated by providing the `--update` flag.
=======
# Fetch all descendent taxa for Escherichia (taxid 561):
python gimme_taxa.py -o ~/mytaxafile.txt 561

# Alternatively, just provide the taxon name
python gimme_taxa.py -o all_descendent_taxids.txt Escherichia

# You can provide multiple taxids and/or names
python gimme_taxa.py -o all_descendent_taxids.txt 561,Methanobrevibacter
```

On first use, a small sqlite database will be created in your home directory
by default (change the location with the `--database` flag). You can update this database
by using the `--update` flag. Note that if the database is not in your home directory,
you must specify it with `--database` or a new database will be created in your home
directory.
>>>>>>> 4c6c32d4

To see all help:
```
python gimme_taxa.py
python gimme_taxa.py -h
python gimme_taxa.py --help
```

## License
All code is available under the Apache License version 2, see the
[`LICENSE`](LICENSE) file for details.<|MERGE_RESOLUTION|>--- conflicted
+++ resolved
@@ -196,29 +196,12 @@
 if it's not already satisfied.
 
 You can query the database using a particular TaxID, or a scientific name. The primary function of the
-<<<<<<< HEAD
-script is to return all the child taxa of the specified parent taxa. If specified with `-v` verbose
-flags however, the script will also print out some information about the lineages etc.
-=======
 script is to return all the child taxa of the specified parent taxa. The script has various options
 for what information is written in the output. 
->>>>>>> 4c6c32d4
 
 A basic invocation may look like:
 
 ```
-<<<<<<< HEAD
-# Fetch all descendent taxa for Escherichia:
-python gimme_taxa.py -v -o ~/mytaxafile.txt -t 561
-
-alternatively
-
-python gimme_taxa.py -v -o ~/mytaxafile.txt -n Escherichia
-```
-
-On first use, a small sqlite database will be created in your home directory. In future this can be
-updated by providing the `--update` flag.
-=======
 # Fetch all descendent taxa for Escherichia (taxid 561):
 python gimme_taxa.py -o ~/mytaxafile.txt 561
 
@@ -234,7 +217,6 @@
 by using the `--update` flag. Note that if the database is not in your home directory,
 you must specify it with `--database` or a new database will be created in your home
 directory.
->>>>>>> 4c6c32d4
 
 To see all help:
 ```
